--- conflicted
+++ resolved
@@ -8,6 +8,7 @@
 import 'trial_service.dart';
 
 /// Service for managing pricing tiers, feature limits, and upgrade flows.
+///
 ///
 /// Provides centralized management of premium features, usage limits,
 /// and upgrade paths for the monetization system.
@@ -16,6 +17,7 @@
   static const String _usageCountKey = 'usage_count_';
   static const String _upgradePromptCountKey = 'upgrade_prompt_count';
 
+
   SharedPreferences? _prefs;
   UserTier _currentTier = UserTier.free;
   final Map<FeatureType, int> _usageCounts = {};
@@ -30,22 +32,8 @@
   /// Current user tier
   UserTier get currentTier => _currentTier;
 
-<<<<<<< HEAD
   /// Whether user has premium access
   bool get isPremium => _currentTier == UserTier.premium || _currentTier == UserTier.pro || _currentTier == UserTier.enterprise;
-=======
-  /// Whether user has premium/pro/enterprise access (paid)
-  bool get isPremium =>
-      _currentTier == UserTier.premium ||
-      _currentTier == UserTier.pro ||
-      _currentTier == UserTier.enterprise;
-
-  /// Whether user has active trial
-  bool get hasActiveTrial => _trialService.hasActiveTrial;
-
-  /// Whether user has access to premium features (paid or trial)
-  bool get hasPremiumAccess => isPremium || hasActiveTrial;
->>>>>>> 877cf1db
 
   /// Current usage counts by feature
   Map<FeatureType, int> get usageCounts => Map.unmodifiable(_usageCounts);
@@ -79,6 +67,7 @@
   Future<void> _loadUserTier() async {
     if (_prefs == null) return;
 
+
     final tierName = _prefs!.getString(_userTierKey);
     if (tierName != null) {
       _currentTier = UserTier.values.firstWhere(
@@ -102,6 +91,7 @@
   /// Load upgrade prompt count
   Future<void> _loadUpgradePromptCount() async {
     if (_prefs == null) return;
+
 
     _upgradePromptCount = _prefs!.getInt(_upgradePromptCountKey) ?? 0;
   }
@@ -223,11 +213,7 @@
 
   /// Check if upgrade prompt should be shown
   bool shouldShowUpgradePrompt(FeatureType feature, {String? context}) {
-<<<<<<< HEAD
     if (isPremium) return false;
-=======
-    if (hasPremiumAccess) return false;
->>>>>>> 877cf1db
 
     // Don't show if already shown too many times
     if (_upgradePromptCount >= 10) return false;
@@ -291,7 +277,6 @@
           'Priority support',
         ];
       case UserTier.pro:
-<<<<<<< HEAD
         return [
           'All pro features',
         ];
@@ -303,21 +288,6 @@
           'Compliance features',
           'Bulk user management',
         ];
-=======
-        // Benefits for upgrading to Enterprise
-        return [
-          'Team workspace management',
-          'Admin controls & user management',
-          'Advanced sharing & permissions',
-          'SSO integration (SAML/OAuth/LDAP)',
-          'Audit logs & compliance',
-          'Custom branding & white-label options',
-          'Dedicated account manager & SLA',
-        ];
-      case UserTier.enterprise:
-        // Already at highest tier
-        return [];
->>>>>>> 877cf1db
     }
   }
 
@@ -329,6 +299,9 @@
       case UserTier.premium:
         return UserTier.pro;
       case UserTier.pro:
+        return UserTier.enterprise;
+      case UserTier.enterprise:
+        return UserTier.enterprise; // Already at highest tier
         return UserTier.enterprise;
       case UserTier.enterprise:
         return UserTier.enterprise; // Already at highest tier
@@ -352,6 +325,7 @@
       _usageCounts[feature] = 0;
       await _prefs?.setInt('$_usageCountKey${feature.name}', 0);
     }
+
 
     notifyListeners();
   }
@@ -378,6 +352,7 @@
   free,
   premium,
   pro,
+  enterprise,
   enterprise,
 }
 
@@ -501,6 +476,7 @@
           },
         );
 
+
       case UserTier.premium:
         return const FeatureLimits(
           limits: {
@@ -557,6 +533,7 @@
             FeatureType.dedicatedSupport,
           },
         );
+
 
       case UserTier.pro:
         return const FeatureLimits(
@@ -666,6 +643,19 @@
             FeatureType.complianceFeatures: -1,
             FeatureType.customBranding: -1,
             FeatureType.dedicatedSupport: -1,
+          },
+        );
+
+      case UserTier.enterprise:
+        return const FeatureLimits(
+          limits: {
+            FeatureType.noteCreation: -1,
+            FeatureType.voiceNoteRecording: -1,
+            FeatureType.advancedDrawing: -1,
+            FeatureType.cloudSync: -1,
+            FeatureType.advancedExport: -1,
+            FeatureType.folders: -1,
+            FeatureType.attachments: -1,
           },
         );
 
@@ -737,6 +727,7 @@
         tier: UserTier.premium,
         displayName: 'Premium',
         price: '\$0.99',
+        price: '\$0.99',
         billingPeriod: 'month',
         hasTrial: true,
         trialDays: 7,
@@ -756,6 +747,7 @@
         tier: UserTier.pro,
         displayName: 'Pro',
         price: '\$1.99',
+        price: '\$1.99',
         billingPeriod: 'month',
         hasTrial: true,
         trialDays: 14,
@@ -770,7 +762,6 @@
           'API access for integrations',
           'Enhanced cloud sync capabilities',
           'Priority support',
-<<<<<<< HEAD
           'Advanced analytics',
           'Extended storage',
           'API access',
@@ -781,16 +772,6 @@
         displayName: 'Enterprise',
         price: '\$4.99',
         billingPeriod: 'user/month',
-=======
-        ],
-      ),
-      PricingInfo(
-        tier: UserTier.enterprise,
-        displayName: 'Enterprise',
-        price: '\$4.99',
-        billingPeriod: 'per user/month',
-        hasTrial: false,
->>>>>>> 877cf1db
         features: [
           'Everything in Pro',
           'Team management',
@@ -804,86 +785,6 @@
     ];
   }
 
-  /// Get pricing info for all tiers with localized strings
-  /// This version uses localized display names and feature descriptions
-  static List<PricingInfo> getAllTiersLocalized(AppLocalizations l10n) {
-    return [
-      PricingInfo(
-        tier: UserTier.free,
-        displayName: l10n.pricing_free,
-        price: '\$0',
-        billingPeriod: 'forever',
-        hasTrial: false,
-        features: [
-          '50 notes per month',
-          '5 voice recordings (2min each)',
-          '3 folders maximum',
-          '10 attachments per month',
-          'Basic doodling and canvas',
-          'Local export/import only',
-        ],
-      ),
-      PricingInfo(
-        tier: UserTier.premium,
-        displayName: l10n.pricing_premium,
-        price: '\$0.99',
-        billingPeriod: l10n.planTerm_monthly.toLowerCase(),
-        hasTrial: true,
-        trialDays: 7,
-        features: [
-          l10n.feature_unlimitedNotes,
-          '100 voice recordings (10min each)',
-          l10n.feature_voiceTranscription,
-          l10n.feature_advancedDrawingTools,
-          'OCR text extraction',
-          'All export formats (PDF, DOCX)',
-          'Cloud sync capabilities',
-          'Custom themes',
-          l10n.feature_noAds,
-        ],
-      ),
-      PricingInfo(
-        tier: UserTier.pro,
-        displayName: l10n.pricing_pro,
-        price: '\$1.99',
-        billingPeriod: l10n.planTerm_monthly.toLowerCase(),
-        hasTrial: true,
-        trialDays: 14,
-        features: [
-          'Everything in ${l10n.pricing_premium}',
-          'Unlimited voice recordings (30min each)',
-          'Advanced search with OCR',
-          'Usage analytics & insights',
-          'Automated backup scheduling',
-          'Custom export templates',
-          'Advanced encryption options',
-          'API access for integrations',
-          'Enhanced cloud sync capabilities',
-          l10n.feature_prioritySupport,
-        ],
-      ),
-      PricingInfo(
-        tier: UserTier.enterprise,
-        displayName: l10n.pricing_enterprise,
-        price: '\$4.99',
-        billingPeriod:
-            '${l10n.planTerm_perUser.toLowerCase()}/${l10n.planTerm_monthly.toLowerCase()}',
-        hasTrial: false,
-        features: [
-          'Everything in ${l10n.pricing_pro}',
-          'Team workspace management',
-          l10n.feature_adminControls,
-          'Advanced sharing & permissions',
-          'SSO integration',
-          'Audit logs & compliance features',
-          'Custom branding options',
-          'Dedicated account manager',
-          'SLA guarantees',
-        ],
-      ),
-    ];
-  }
-
   /// Get trial info text
   String get trialText {
     if (!hasTrial || trialDays == null) return '';

# Pricing Tiers and Paywall

<<<<<<< HEAD
=======
<<<<<<< copilot/fix-78bc4ac8-0e66-4ec5-8426-4f6181bb6f96
>>>>>>> 877cf1db
Tiers (updated)
- Free: core note creation, sync limits, ads enabled.
- Premium: $0.99/month - unlimited notes, advanced features, no ads.
- Pro: $1.99/month - everything in Premium plus advanced analytics and priority support.
<<<<<<< HEAD
=======
=======
## Finalized Pricing Tiers
>>>>>>> main
>>>>>>> 877cf1db

### Subscription Tiers
- **Free**: Core note creation, limited sync, ads enabled
- **Premium**: $1.99/month ($19.99/year, $74.99 lifetime) - Enhanced productivity features
- **Pro**: $2.99/month ($29.99/year, $114.99 lifetime) - Advanced capabilities
- **Enterprise**: $2.00/user/month ($19.99/user/year) - Team collaboration

### Regional Pricing
- **Base Market**: Standard USD pricing as above
- **Africa Region**: 
  - Premium: $0.99/month ($9.99/year, $37.99 lifetime)
  - Pro: $1.99/month ($19.99/year, $74.99 lifetime)  
  - Enterprise: $1.00/user/month ($9.99/user/year)

### Paywall Design
- Simple, distraction-free page with primary CTA
- Clear pricing display with annual discount highlighted (20% savings)
- Secondary CTA: restore purchase
<<<<<<< copilot/fix-78bc4ac8-0e66-4ec5-8426-4f6181bb6f96
- Trust elements: brief feature/value bullets
- Regional pricing optimized for maximum engagement

Experiment plan (post-v1 candidates)
- A/B headlines
- Annual vs monthly emphasis
- Trial duration variants
- Regional pricing variations

Checklist
- [x] Define feature matrix for Free vs Premium vs Pro
- [x] Establish price points optimized for engagement
- [x] Implement paywall screen and restore flow
- [ ] Wire analytics for view, dismiss, start, complete
- [ ] Draft copy and visuals with brand alignment
=======
- Trust elements: feature/value bullets by tier
- Regional pricing detection and display

### Analytics Parameters
New analytics parameters to track:
- `plan_term`: monthly|annual|lifetime
- `region`: base|africa
- `per_user`: boolean for enterprise pricing
- `seats`: number of seats for enterprise
- `base_price`: price before regional adjustment
- `localized_price`: final localized price

## Implementation Checklist

- [x] Define feature matrix for Free, Premium, Pro, Enterprise
- [x] Establish price points and regions (base market + Africa)
- [x] Add multi-term pricing (monthly, annual, lifetime)
- [x] Wire new analytics parameters for upgrade tracking
- [ ] Implement paywall screen with new pricing display
- [ ] Add restore flow with enterprise support
- [ ] Test regional pricing detection
- [ ] Draft copy and visuals with brand alignment
- [ ] A/B test annual vs monthly emphasis
>>>>>>> main<|MERGE_RESOLUTION|>--- conflicted
+++ resolved
@@ -1,39 +1,16 @@
 # Pricing Tiers and Paywall
 
-<<<<<<< HEAD
-=======
-<<<<<<< copilot/fix-78bc4ac8-0e66-4ec5-8426-4f6181bb6f96
->>>>>>> 877cf1db
 Tiers (updated)
 - Free: core note creation, sync limits, ads enabled.
 - Premium: $0.99/month - unlimited notes, advanced features, no ads.
 - Pro: $1.99/month - everything in Premium plus advanced analytics and priority support.
-<<<<<<< HEAD
-=======
-=======
-## Finalized Pricing Tiers
->>>>>>> main
->>>>>>> 877cf1db
 
-### Subscription Tiers
-- **Free**: Core note creation, limited sync, ads enabled
-- **Premium**: $1.99/month ($19.99/year, $74.99 lifetime) - Enhanced productivity features
-- **Pro**: $2.99/month ($29.99/year, $114.99 lifetime) - Advanced capabilities
-- **Enterprise**: $2.00/user/month ($19.99/user/year) - Team collaboration
-
-### Regional Pricing
-- **Base Market**: Standard USD pricing as above
-- **Africa Region**: 
-  - Premium: $0.99/month ($9.99/year, $37.99 lifetime)
-  - Pro: $1.99/month ($19.99/year, $74.99 lifetime)  
-  - Enterprise: $1.00/user/month ($9.99/user/year)
-
-### Paywall Design
+Paywall baseline
 - Simple, distraction-free page with primary CTA
 - Clear pricing display with annual discount highlighted (20% savings)
 - Secondary CTA: restore purchase
-<<<<<<< copilot/fix-78bc4ac8-0e66-4ec5-8426-4f6181bb6f96
 - Trust elements: brief feature/value bullets
+- Regional pricing optimized for maximum engagement
 - Regional pricing optimized for maximum engagement
 
 Experiment plan (post-v1 candidates)
@@ -41,35 +18,14 @@
 - Annual vs monthly emphasis
 - Trial duration variants
 - Regional pricing variations
+- Regional pricing variations
 
 Checklist
 - [x] Define feature matrix for Free vs Premium vs Pro
 - [x] Establish price points optimized for engagement
 - [x] Implement paywall screen and restore flow
+- [x] Define feature matrix for Free vs Premium vs Pro
+- [x] Establish price points optimized for engagement
+- [x] Implement paywall screen and restore flow
 - [ ] Wire analytics for view, dismiss, start, complete
-- [ ] Draft copy and visuals with brand alignment
-=======
-- Trust elements: feature/value bullets by tier
-- Regional pricing detection and display
-
-### Analytics Parameters
-New analytics parameters to track:
-- `plan_term`: monthly|annual|lifetime
-- `region`: base|africa
-- `per_user`: boolean for enterprise pricing
-- `seats`: number of seats for enterprise
-- `base_price`: price before regional adjustment
-- `localized_price`: final localized price
-
-## Implementation Checklist
-
-- [x] Define feature matrix for Free, Premium, Pro, Enterprise
-- [x] Establish price points and regions (base market + Africa)
-- [x] Add multi-term pricing (monthly, annual, lifetime)
-- [x] Wire new analytics parameters for upgrade tracking
-- [ ] Implement paywall screen with new pricing display
-- [ ] Add restore flow with enterprise support
-- [ ] Test regional pricing detection
-- [ ] Draft copy and visuals with brand alignment
-- [ ] A/B test annual vs monthly emphasis
->>>>>>> main+- [ ] Draft copy and visuals with brand alignment
# Pricing Tiers and Monetization Strategy

This document defines the pricing structure, feature limitations, and upgrade paths for Quicknote Pro.

> 📝 Note on Localization: As of version 1.1.0, all pricing tier names, billing periods, and key feature descriptions are now localized. See [docs/localization.md](localization.md) for details on supported languages and localization keys.

## Overview

Quicknote Pro uses a freemium model with four tiers: Free, Premium, Pro, and Enterprise. Each tier provides increasing value through expanded feature access and higher usage limits.

## Pricing Structure

### Base Market Pricing (USD)

| Tier        | Monthly         | Annual (status) | Lifetime |
|-------------|-----------------|-----------------|----------|
| Free        | $0              | -               | -        |
| Premium     | $0.99           | — (hidden)      | $9.99    |
| Pro         | $1.99           | — (hidden)      | $19.99   |
| Enterprise  | $4.99/user      | — (hidden)      | -        |

Notes
- Annual plans are currently hidden (reserved for future experimentation with an expected ~20% savings framing).
- Lifetime is available for Premium and Pro only.
- Enterprise is priced per user/month and includes advanced team/security features.
- Prices shown in-app use localized currency symbols; amounts are anchored to USD.

### Regional Pricing

- Paused for now. Current base pricing ($0.99–$1.99) reduces the need for regional adjustments.
- Keep analytics support for region to inform potential future rollouts.
- The app defaults to base pricing with localized currency formatting where supported.

## Pricing Tiers

### Free Tier
Price: $0  
Target: New users and light note-takers  
Value Proposition: Core note-taking with basic features

#### Features & Limits
- Notes: 50 notes per month
- Voice Recordings: 5 recordings per month (max 2 minutes each)
- Folders: 3 folders maximum
- Attachments: 10 attachments per month (images and files)
- Drawing: Basic doodling and canvas tools
- Export: Basic text export only
- Storage & Sync: Local storage and file system access only
- Device Sync: Manual import/export between devices (local files only)
- Ads: Yes (with frequency caps)

#### Restrictions
- No advanced drawing tools (layers, premium brushes, shapes)
- No voice note transcription
- No OCR text extraction from images
- No premium export formats (PDF, DOCX, Markdown)
- No cloud sync or storage capabilities
- No automatic device sync (manual import/export only)
- No custom themes

### Premium Tier
<<<<<<< HEAD
**Price**: $0.99/month or $9.99/year
**Target**: Regular users and productivity enthusiasts
**Value Proposition**: Unlimited core features with advanced tools
=======
Price: $0.99/month or $9.99 lifetime  
Target: Regular users and productivity enthusiasts  
Value Proposition: Unlimited core features with advanced tools
>>>>>>> 877cf1db

#### Features & Limits
- Notes: Unlimited
- Voice Recordings: 100 recordings per month (max 10 minutes each)
- Voice Transcription: Automatic transcription of all voice notes
- Folders: Unlimited
- Attachments: Unlimited (images and files)
- Drawing: Advanced drawing tools, layers, premium brushes, shapes
- OCR: Text extraction from images and scanned documents
- Export: All formats (PDF, DOCX, Markdown, HTML)
- Storage & Sync: Cloud sync capabilities (storage managed by your cloud provider)
- Device Sync: Automatic sync across up to 3 devices
- Themes: Custom themes and dark mode
- Ads: Completely removed

#### Additional Benefits
- Priority cloud sync with automatic device synchronization
- Email support
- Advanced canvas tools with layers
- Voice note transcription with timestamps
- OCR text extraction and search
- Professional export templates

### Pro Tier
<<<<<<< HEAD
**Price**: $1.99/month or $19.99/year
**Target**: Power users and professionals
**Value Proposition**: All features plus advanced capabilities
=======
Price: $1.99/month or $19.99 lifetime  
Target: Power users and professionals  
Value Proposition: All features plus advanced capabilities
>>>>>>> 877cf1db

#### Features & Limits
- Everything in Premium
- Voice Recordings: Unlimited (max 30 minutes each)
- Analytics: Advanced usage insights and productivity metrics
- Search: Advanced search with OCR integration
- Backup: Automated backup scheduling and versioning
- Templates: Custom export templates and formatting
- Encryption: Advanced encryption options for sensitive notes
- API Access: Integration capabilities with third-party apps
- Storage & Sync: Enhanced cloud sync capabilities (storage managed by your cloud provider)
- Device Sync: Automatic sync across up to 10 devices
- Support: Phone and email priority support

#### Exclusive Features
- Usage analytics and productivity insights
- Automated backup with version history
- Custom export templates with branding
- Advanced encryption and security options
- API access for integrations and workflows
- Priority support with dedicated channels

### Enterprise Tier
Price: $4.99/user/month  
Target: Teams, organizations, educational institutions  
Value Proposition: Team collaboration and administrative controls

#### Everything in Pro, Plus
- Team workspace management and collaboration
- Admin dashboard and comprehensive user management
- Advanced sharing and permissions
- SSO integration (SAML, OAuth, LDAP)
- Audit logs, data residency, and compliance features
- Custom branding options and white-label capabilities
- Enterprise cloud sync capabilities (storage managed by your organization's cloud provider)
- Unlimited device sync across your organization
- Dedicated account manager and priority support
- SLA guarantees and uptime targets
- Custom integrations and enterprise connectors

#### Deployment Options
- Cloud, on-premise, or hybrid (subject to enterprise agreement)

### Enterprise Tier
**Price**: $4.99/user/month or $49.99/user/year (17% savings)
**Target**: Teams and organizations
**Value Proposition**: Everything in Pro plus team management and enterprise features

#### Features & Limits
- **Everything in Pro**
- **Team Management**: Multi-user administration
- **Admin Controls**: User provisioning and access control
- **SSO Integration**: Single sign-on with SAML/OAuth
- **Compliance Features**: Audit logs and data governance
- **Bulk User Management**: CSV import/export for user management
- **Dedicated Support**: Dedicated account manager
- **Advanced Security**: End-to-end encryption, compliance certifications

#### Enterprise Exclusive Features
- Custom branding and white-label options
- Advanced reporting and analytics dashboard
- API access with higher rate limits
- Custom integrations and workflows
- Priority feature requests and development roadmap input

## Feature Gating Strategy

### Soft Limits
Features that become unavailable when limits are reached:
- Note creation after monthly limit
- Voice recording after count/duration limits
- Attachment uploads after limit

### Hard Restrictions
Features completely unavailable to free users:
- Advanced drawing tools (premium brushes, shapes, layers)
- Premium export formats
- Voice note transcription
- Cloud sync and storage capabilities
- Advanced themes

### Progressive Disclosure
Features shown but locked with upgrade prompts:
- Advanced drawing tools (visible but grayed out)
- Premium export options (available in menu but require upgrade)
- Extended voice recording duration (timer shows limit)

## Upgrade Path Design

### Contextual Prompts
Upgrade prompts appear when users encounter limits:

1. Note Limit Reached
   - Message: "You've reached your monthly note limit. Upgrade to Premium for unlimited notes."
   - CTA: "Upgrade Now" / "Learn More"
   - Context: After 50th note creation attempt

2. Voice Recording Limit
   - Message: "Monthly voice recording limit reached. Premium gives you 100 recordings per month."
   - CTA: "Upgrade to Premium"
   - Context: When attempting 6th recording

3. Advanced Feature Access
   - Message: "Advanced drawing tools are available with Premium. Try risk-free for 7 days."
   - CTA: "Start Free Trial"
   - Context: When tapping locked drawing tool

### Upgrade Flow
1. Feature Context: User encounters limitation
2. Value Proposition: Clear benefit explanation
3. Pricing Display: Transparent pricing with lifetime options
4. Trial Offer: 7-day free trial for Premium, 14-day for Pro
5. Purchase Flow: Platform-native purchase process
6. Onboarding: Guide to new features after upgrade

## Free Trial Strategy

### Trial Offerings
<<<<<<< HEAD
- **Premium**: 7-day free trial
- **Pro**: 14-day free trial
- **Enterprise**: 30-day free trial
- **Annual Plans**: 30-day money-back guarantee
=======
- Premium: 7-day free trial
- Pro: 14-day free trial
- Annual Plans: If/when enabled, 30-day money-back guarantee

### Enhanced Trial Types
- Standard Trials: Default offerings for new users
- Promotional Trials: Extended trials (e.g., 14 days for Premium) after 2+ conversion attempts
- Win-Back Trials: 10-day trials for users with expired trials
- Referral Trials: 14-day Premium trials as referral rewards
- Retention Trials: Special extensions for user retention campaigns
>>>>>>> 877cf1db

### Trial Experience
- Full feature access during trial
- Clear trial status in app with countdown
- Smart trial extension rewards for referrals and promotions
- Gentle reminders before trial ends
- Easy cancellation process
- Smooth transition to paid or downgrade

### Trial Conversion Tactics
- Progressive feature introduction during trial
- Usage analytics to show value delivered
- Personalized upgrade recommendations based on trial usage
- Limited-time upgrade discounts with coupon system
- Contextual prompts when trial is about to expire
- Trial extension rewards through referral program

## Referral and Coupon System

### Referral Program
- Referral Codes: Unique 8-character codes (QN + 6 alphanumeric)
- Referrer Rewards: Free month of service when referral converts
- Referee Rewards: 14-day Premium trial upon signup
- Tracking: Comprehensive analytics on referral performance
- Eligibility: All users can generate referral codes

### Coupon System
- Welcome Coupons: 25% off first month for new users (WELCOME25)
- Student Discounts: 20% off (applied to eligible plan types)
- Holiday Promotions: Fixed-amount or percentage discounts
- Win-Back Campaigns: 30% off for churned users (COMEBACK30)
- Annual Incentives: If/when annual is enabled, extra months free
- Flash Sales: Time-limited promotions (e.g., 48 hours)

### Coupon Features
- Multiple Discount Types: Percentage, fixed amount, free months, trial extensions
- Smart Eligibility: New users only, existing users, upgrade-only, renewal-only
- Usage Limits: Maximum uses per coupon and per user
- Minimum Purchase: Requirements for certain high-value coupons
- Expiration Management: Automatic validation of coupon validity
- Analytics Integration: Comprehensive tracking of coupon usage and effectiveness

## Value Communication

### Benefits Matrix

<<<<<<< HEAD
| Feature | Free | Premium | Pro | Enterprise |
|---------|------|---------|-----|------------|
| Monthly Notes | 50 | Unlimited | Unlimited | Unlimited |
| Voice Recordings | 5 (2min) | 100 (10min) | Unlimited (30min) | Unlimited (60min) |
| Folders | 3 | Unlimited | Unlimited | Unlimited |
| Advanced Drawing | ❌ | ✅ | ✅ | ✅ |
| Voice Transcription | ❌ | ✅ | ✅ | ✅ |
| Premium Export | ❌ | ✅ | ✅ | ✅ |
| Cloud Storage | 100MB | 1GB | 10GB | 100GB |
| Ads | ✅ | ❌ | ❌ | ❌ |
| Analytics | ❌ | ❌ | ✅ | ✅ |
| Priority Support | ❌ | ✅ | ✅ | ✅ |
| Team Management | ❌ | ❌ | ❌ | ✅ |
| SSO Integration | ❌ | ❌ | ❌ | ✅ |
| Admin Controls | ❌ | ❌ | ❌ | ✅ |
| Compliance Features | ❌ | ❌ | ❌ | ✅ |
=======
| Feature                 | Free           | Premium               | Pro                        | Enterprise                      |
|-------------------------|----------------|-----------------------|----------------------------|----------------------------------|
| Monthly Notes           | 50             | Unlimited             | Unlimited                  | Unlimited                        |
| Voice Recordings        | 5 (2min)       | 100 (10min)           | Unlimited (30min)          | Unlimited (60min)                |
| Voice Transcription     | ❌             | ✅                    | ✅                         | ✅                               |
| Folders                 | 3              | Unlimited             | Unlimited                  | Unlimited                        |
| Attachments             | 10/month       | Unlimited             | Unlimited                  | Unlimited                        |
| Advanced Drawing Tools  | ❌             | ✅                    | ✅                         | ✅                               |
| OCR Text Extraction     | ❌             | ✅                    | ✅                         | ✅                               |
| Premium Export Formats  | ❌             | ✅                    | ✅                         | ✅                               |
| Cloud Sync              | ❌             | ✅                    | ✅                         | ✅                               |
| Custom Themes           | ❌             | ✅                    | ✅                         | ✅                               |
| Analytics & Insights    | ❌             | ❌                   | ✅                         | ✅                               |
| Priority Support        | ❌             | ✅                    | ✅                         | ✅                               |
| API Access              | ❌             | ❌                   | ✅                         | ✅                               |
| Advanced Search         | ❌             | ❌                   | ✅                         | ✅                               |
| Automated Backups       | ❌             | ❌                   | ✅                         | ✅                               |
| Custom Templates        | ❌             | ❌                   | ✅                         | ✅                               |
| Advanced Encryption     | ❌             | ❌                   | ✅                         | ✅                               |
| Team Management         | ❌             | ❌                   | ❌                        | ✅                               |
| Admin Controls          | ❌             | ❌                   | ❌                        | ✅                               |
| SSO Integration         | ❌             | ❌                   | ❌                        | ✅                               |
| Compliance/Audit Logs   | ❌             | ❌                   | ❌                        | ✅                               |
| Custom Branding         | ❌             | ❌                   | ❌                        | ✅                               |
| Dedicated Support       | ❌             | ❌                   | ❌                        | ✅                               |
>>>>>>> 877cf1db

### Key Selling Points

#### Premium vs Free
- Remove the 50-note monthly limit
- Advanced drawing tools for visual note-taking
- Voice note transcription saves time
- Export to professional formats
- Cloud sync capabilities enabled
- Ad-free focused experience

#### Pro vs Premium
- Unlimited voice recordings for lectures and meetings
- Enhanced cloud sync capabilities
- Usage analytics to optimize productivity
- Priority support when you need help

#### Enterprise vs Pro
- Team management for organizations
- SSO integration for secure access
- Admin controls for user management
- Compliance features for regulated industries
- Dedicated support and account management

#### Enterprise vs Pro
- "Team management for organizations"
- "SSO integration for secure access"
- "Admin controls for user management"
- "Compliance features for regulated industries"
- "100GB storage for large teams"
- "Dedicated support and account management"

## Implementation Guidelines

### Usage Tracking
```dart
// Check feature availability (includes trial access)
final canUseFeature = monetizationService.canUseFeature(FeatureType.voiceNoteRecording);

// Record feature usage
await monetizationService.recordFeatureUsage(FeatureType.voiceNoteRecording);

// Check remaining usage
final remaining = monetizationService.getRemainingUsage(FeatureType.voiceNoteRecording);

// Access retention services
final referralCode = await monetizationService.referralService.generateReferralCode(userId: 'user123');
final availableCoupons = monetizationService.couponService.getApplicableCoupons(
  currentTier: UserTier.free,
  targetTier: UserTier.premium,
  term: PlanTerm.monthly,
  userId: 'user123',
);
final trialOffered = await monetizationService.trialService.startTrial(
  TrialConfig(tier: UserTier.premium, durationDays: 7),
);
```

### Upgrade Prompts
```dart
// Check if upgrade prompt should be shown (considers trial access)
final shouldShow = monetizationService.shouldShowUpgradePrompt(
  FeatureType.advancedDrawing,
  context: 'drawing_tool_selection'
);

if (shouldShow) {
  // Show contextual upgrade prompt with trial offer
  showUpgradePrompt(FeatureType.advancedDrawing);

  // Record prompt shown
  await monetizationService.recordUpgradePromptShown();
}

// Start trial instead of immediate upgrade
final trialConfig = TrialConfig(
  tier: UserTier.premium,
  durationDays: 7,
  type: TrialType.standard,
);
await monetizationService.trialService.startTrial(trialConfig);
```

### Feature Gating
```dart
// Gate premium features (with trial support)
Widget buildDrawingTool(DrawingTool tool) {
  final isAvailable = monetizationService.isFeatureAvailable(
    FeatureType.advancedDrawing
  );

  return GestureDetector(
    onTap: isAvailable ? () => selectTool(tool) : () => showUpgradeOrTrialPrompt(),
    child: Opacity(
      opacity: isAvailable ? 1.0 : 0.5,
      child: Stack(
        children: [
          DrawingToolIcon(tool),
          if (!isAvailable && !monetizationService.hasActiveTrial)
            Positioned(
              top: 0,
              right: 0,
              child: TrialBadge(
                onTap: () => startTrial(UserTier.premium),
              ),
            ),
        ],
      ),
    ),
  );
}

// Smart prompt with trial option
void showUpgradeOrTrialPrompt() {
  if (monetizationService.trialService.trialEligibility[UserTier.premium]!) {
    showTrialOfferDialog();
  } else {
    showUpgradeDialog();
  }
}
```

## Revenue Optimization

### Pricing Psychology
- If/when annual plans are enabled, display clear “20% savings” vs monthly
- Premium tier positioned as “popular choice”
- Pro tier highlights “best value” for power users
- Clear monthly vs lifetime value framing

### Conversion Optimization
- A/B testing on upgrade prompt copy
- Timing optimization for upgrade prompts
- Personalized recommendations based on usage
- Social proof in upgrade screens

### Retention Strategies
- Onboarding for new premium features
- Regular feature announcements
- Usage analytics sharing (Pro tier)
- Exclusive preview access to new features
- Referral Program: Generate codes, track conversions, earn rewards
- Smart Coupon System: Contextual discounts based on user behavior
- Enhanced Trial Management: Multiple trial types for different user segments
- Win-Back Campaigns: Targeted offers for churned users
- Conversion Optimization: Smart timing and personalized promotions

## Analytics and Monitoring

### Key Metrics

#### Conversion Funnel
1. Feature Limit Encounters: Users hitting limits
2. Trial Offers Shown: Trial prompts displayed to eligible users
3. Trial Starts: Users beginning free trials
4. Trial Engagement: Active usage during trial period
5. Upgrade Prompt Views: Prompts shown to users (trial and non-trial)
6. Upgrade Intent: Users starting upgrade flow
7. Coupon Applications: Discount codes applied to purchases
8. Trial Conversions: Trials converting to paid subscriptions
9. Subscription Retention: Monthly retention rates
10. Referral Activations: Successful referral code applications

#### Revenue Metrics
- Monthly Recurring Revenue (MRR)
- Annual Recurring Revenue (ARR)
- Customer Lifetime Value (LTV)
- Customer Acquisition Cost (CAC)
- Churn rate by tier
- Upgrade/downgrade rates

### Event Tracking
All monetization and retention events are tracked:
- Feature limit encounters
- Trial offers, starts, extensions, and conversions
- Upgrade prompt displays and interactions
- Coupon views, applications, and validations
- Referral code generations and conversions
- Subscription changes and churn events
- Feature usage by tier (including trial usage)
- Retention campaign effectiveness
- Win-back campaign performance

## Success Criteria

### Short-term Goals (Month 1-3)
- 5% free-to-premium conversion rate
- 25% trial-to-paid conversion rate (improved with better trial experience)
- $5,000 monthly recurring revenue
- <5% monthly churn rate
- 10% referral program adoption rate
- 15% coupon utilization rate

### Medium-term Goals (Month 4-6)
- 8% free-to-premium conversion rate
- 35% trial-to-paid conversion rate (optimized trial flows)
- $15,000 monthly recurring revenue
- Premium users represent 60% of revenue
- 20% referral program adoption rate
- 30% of new users come through referrals or coupons

### Long-term Goals (Month 7-12)
- 12% free-to-premium conversion rate
- 45% trial-to-paid conversion rate (mature retention systems)
- $50,000 monthly recurring revenue
- Sustainable unit economics (LTV > 3x CAC)
- 25% referral program adoption rate
- 40% of revenue attributed to retention programs

## Competitive Analysis

### Market Positioning
- vs. Notion: Simpler, mobile-first experience
- vs. Evernote: Better multimedia integration
- vs. Apple Notes: Cross-platform availability
- vs. OneNote: Cleaner interface, better pricing

### Pricing Comparison
- Competitive with market leaders
- Clear value differentiation
- Aggressive trial offerings
- Transparent pricing model

## Future Pricing Considerations

### Potential Adjustments
- Reintroduce regional pricing with data-driven discounts
- Student discounts
- Family plans
- Lifetime purchase options
- Volume discounts for large enterprise deployments

### Feature Expansion
- AI-powered features (separate tier or add-on)
- Advanced collaboration tools
- Integration marketplace
- White-label licensing

## Localization Key Mapping

The following localization keys are used for pricing-related text:

### Tier Names
- pricing_free → "Free" / "Gratis" / "Gratuit" / "Kostenlos"
- pricing_premium → "Premium"
- pricing_pro → "Pro"
- pricing_enterprise → "Enterprise" / "Empresa" / "Entreprise" / "Unternehmen"

### Billing Terms
- planTerm_monthly → "Monthly" / "Mensual" / "Mensuel" / "Monatlich"
- planTerm_annual → "Annual" / "Anual" / "Annuel" / "Jährlich"
- planTerm_lifetime → "Lifetime" / "De por vida" / "À vie" / "Lebenslang"
- planTerm_perUser → "Per User" / "Por usuario" / "Par utilisateur" / "Pro Benutzer"
- planTerm_save20 → "Save 20%" / "Ahorrar 20%" / "Économiser 20%" / "20% sparen"

### Action Labels
- action_upgradeNow → "Upgrade Now" / "Actualizar ahora" / "Mettre à niveau maintenant" / "Jetzt upgraden"
- action_startFreeTrial → "Start Free Trial" / "Iniciar prueba gratuita" / "Commencer l'essai gratuit" / "Kostenlose Testversion starten"
- action_restorePurchase → "Restore Purchase" / "Restaurar compra" / "Restaurer l'achat" / "Kauf wiederherstellen"

### Feature Highlights
- feature_unlimitedNotes → "Unlimited notes" / "Notas ilimitadas" / "Notes illimitées" / "Unbegrenzte Notizen"
- feature_voiceTranscription → "Voice transcription" / "Transcripción de voz" / "Transcription vocale" / "Sprachtranskription"
- feature_advancedDrawingTools → "Advanced drawing tools" / "Herramientas de dibujo avanzadas" / "Outils de dessin avancés" / "Erweiterte Zeichenwerkzeuge"
- feature_noAds → "No ads" / "Sin anuncios" / "Sans publicité" / "Keine Werbung"
- feature_prioritySupport → "Priority support" / "Soporte prioritario" / "Support prioritaire" / "Prioritätssupport"

See [docs/localization.md](localization.md) for complete localization documentation and implementation details.<|MERGE_RESOLUTION|>--- conflicted
+++ resolved
@@ -59,15 +59,9 @@
 - No custom themes
 
 ### Premium Tier
-<<<<<<< HEAD
-**Price**: $0.99/month or $9.99/year
-**Target**: Regular users and productivity enthusiasts
+**Price**: $0.99/month or $9.99 lifetime  
+**Target**: Regular users and productivity enthusiasts  
 **Value Proposition**: Unlimited core features with advanced tools
-=======
-Price: $0.99/month or $9.99 lifetime  
-Target: Regular users and productivity enthusiasts  
-Value Proposition: Unlimited core features with advanced tools
->>>>>>> 877cf1db
 
 #### Features & Limits
 - Notes: Unlimited
@@ -92,15 +86,9 @@
 - Professional export templates
 
 ### Pro Tier
-<<<<<<< HEAD
 **Price**: $1.99/month or $19.99/year
 **Target**: Power users and professionals
 **Value Proposition**: All features plus advanced capabilities
-=======
-Price: $1.99/month or $19.99 lifetime  
-Target: Power users and professionals  
-Value Proposition: All features plus advanced capabilities
->>>>>>> 877cf1db
 
 #### Features & Limits
 - Everything in Premium
@@ -116,55 +104,10 @@
 - Support: Phone and email priority support
 
 #### Exclusive Features
-- Usage analytics and productivity insights
-- Automated backup with version history
-- Custom export templates with branding
-- Advanced encryption and security options
-- API access for integrations and workflows
-- Priority support with dedicated channels
-
-### Enterprise Tier
-Price: $4.99/user/month  
-Target: Teams, organizations, educational institutions  
-Value Proposition: Team collaboration and administrative controls
-
-#### Everything in Pro, Plus
-- Team workspace management and collaboration
-- Admin dashboard and comprehensive user management
-- Advanced sharing and permissions
-- SSO integration (SAML, OAuth, LDAP)
-- Audit logs, data residency, and compliance features
-- Custom branding options and white-label capabilities
-- Enterprise cloud sync capabilities (storage managed by your organization's cloud provider)
-- Unlimited device sync across your organization
-- Dedicated account manager and priority support
-- SLA guarantees and uptime targets
-- Custom integrations and enterprise connectors
-
-#### Deployment Options
-- Cloud, on-premise, or hybrid (subject to enterprise agreement)
-
-### Enterprise Tier
-**Price**: $4.99/user/month or $49.99/user/year (17% savings)
-**Target**: Teams and organizations
-**Value Proposition**: Everything in Pro plus team management and enterprise features
-
-#### Features & Limits
-- **Everything in Pro**
-- **Team Management**: Multi-user administration
-- **Admin Controls**: User provisioning and access control
-- **SSO Integration**: Single sign-on with SAML/OAuth
-- **Compliance Features**: Audit logs and data governance
-- **Bulk User Management**: CSV import/export for user management
-- **Dedicated Support**: Dedicated account manager
-- **Advanced Security**: End-to-end encryption, compliance certifications
-
-#### Enterprise Exclusive Features
-- Custom branding and white-label options
-- Advanced reporting and analytics dashboard
-- API access with higher rate limits
-- Custom integrations and workflows
-- Priority feature requests and development roadmap input
+- Advanced search with OCR
+- Automated backup scheduling
+- Custom export templates
+- Advanced encryption options
 
 ## Feature Gating Strategy
 
@@ -219,23 +162,9 @@
 ## Free Trial Strategy
 
 ### Trial Offerings
-<<<<<<< HEAD
 - **Premium**: 7-day free trial
 - **Pro**: 14-day free trial
-- **Enterprise**: 30-day free trial
 - **Annual Plans**: 30-day money-back guarantee
-=======
-- Premium: 7-day free trial
-- Pro: 14-day free trial
-- Annual Plans: If/when enabled, 30-day money-back guarantee
-
-### Enhanced Trial Types
-- Standard Trials: Default offerings for new users
-- Promotional Trials: Extended trials (e.g., 14 days for Premium) after 2+ conversion attempts
-- Win-Back Trials: 10-day trials for users with expired trials
-- Referral Trials: 14-day Premium trials as referral rewards
-- Retention Trials: Special extensions for user retention campaigns
->>>>>>> 877cf1db
 
 ### Trial Experience
 - Full feature access during trial
@@ -282,50 +211,18 @@
 
 ### Benefits Matrix
 
-<<<<<<< HEAD
-| Feature | Free | Premium | Pro | Enterprise |
-|---------|------|---------|-----|------------|
-| Monthly Notes | 50 | Unlimited | Unlimited | Unlimited |
-| Voice Recordings | 5 (2min) | 100 (10min) | Unlimited (30min) | Unlimited (60min) |
-| Folders | 3 | Unlimited | Unlimited | Unlimited |
-| Advanced Drawing | ❌ | ✅ | ✅ | ✅ |
-| Voice Transcription | ❌ | ✅ | ✅ | ✅ |
-| Premium Export | ❌ | ✅ | ✅ | ✅ |
-| Cloud Storage | 100MB | 1GB | 10GB | 100GB |
-| Ads | ✅ | ❌ | ❌ | ❌ |
-| Analytics | ❌ | ❌ | ✅ | ✅ |
-| Priority Support | ❌ | ✅ | ✅ | ✅ |
-| Team Management | ❌ | ❌ | ❌ | ✅ |
-| SSO Integration | ❌ | ❌ | ❌ | ✅ |
-| Admin Controls | ❌ | ❌ | ❌ | ✅ |
-| Compliance Features | ❌ | ❌ | ❌ | ✅ |
-=======
-| Feature                 | Free           | Premium               | Pro                        | Enterprise                      |
-|-------------------------|----------------|-----------------------|----------------------------|----------------------------------|
-| Monthly Notes           | 50             | Unlimited             | Unlimited                  | Unlimited                        |
-| Voice Recordings        | 5 (2min)       | 100 (10min)           | Unlimited (30min)          | Unlimited (60min)                |
-| Voice Transcription     | ❌             | ✅                    | ✅                         | ✅                               |
-| Folders                 | 3              | Unlimited             | Unlimited                  | Unlimited                        |
-| Attachments             | 10/month       | Unlimited             | Unlimited                  | Unlimited                        |
-| Advanced Drawing Tools  | ❌             | ✅                    | ✅                         | ✅                               |
-| OCR Text Extraction     | ❌             | ✅                    | ✅                         | ✅                               |
-| Premium Export Formats  | ❌             | ✅                    | ✅                         | ✅                               |
-| Cloud Sync              | ❌             | ✅                    | ✅                         | ✅                               |
-| Custom Themes           | ❌             | ✅                    | ✅                         | ✅                               |
-| Analytics & Insights    | ❌             | ❌                   | ✅                         | ✅                               |
-| Priority Support        | ❌             | ✅                    | ✅                         | ✅                               |
-| API Access              | ❌             | ❌                   | ✅                         | ✅                               |
-| Advanced Search         | ❌             | ❌                   | ✅                         | ✅                               |
-| Automated Backups       | ❌             | ❌                   | ✅                         | ✅                               |
-| Custom Templates        | ❌             | ❌                   | ✅                         | ✅                               |
-| Advanced Encryption     | ❌             | ❌                   | ✅                         | ✅                               |
-| Team Management         | ❌             | ❌                   | ❌                        | ✅                               |
-| Admin Controls          | ❌             | ❌                   | ❌                        | ✅                               |
-| SSO Integration         | ❌             | ❌                   | ❌                        | ✅                               |
-| Compliance/Audit Logs   | ❌             | ❌                   | ❌                        | ✅                               |
-| Custom Branding         | ❌             | ❌                   | ❌                        | ✅                               |
-| Dedicated Support       | ❌             | ❌                   | ❌                        | ✅                               |
->>>>>>> 877cf1db
+| Feature | Free | Premium | Pro |
+|---------|------|---------|-----|
+| Monthly Notes | 50 | Unlimited | Unlimited |
+| Voice Recordings | 5 (2min) | 100 (10min) | Unlimited (30min) |
+| Folders | 3 | Unlimited | Unlimited |
+| Advanced Drawing | ❌ | ✅ | ✅ |
+| Voice Transcription | ❌ | ✅ | ✅ |
+| Premium Export | ❌ | ✅ | ✅ |
+| Cloud Storage | 100MB | 1GB | 10GB |
+| Ads | ✅ | ❌ | ❌ |
+| Analytics | ❌ | ❌ | ✅ |
+| Priority Support | ❌ | ✅ | ✅ |
 
 ### Key Selling Points
 
@@ -338,25 +235,10 @@
 - Ad-free focused experience
 
 #### Pro vs Premium
-- Unlimited voice recordings for lectures and meetings
-- Enhanced cloud sync capabilities
-- Usage analytics to optimize productivity
-- Priority support when you need help
-
-#### Enterprise vs Pro
-- Team management for organizations
-- SSO integration for secure access
-- Admin controls for user management
-- Compliance features for regulated industries
-- Dedicated support and account management
-
-#### Enterprise vs Pro
-- "Team management for organizations"
-- "SSO integration for secure access"
-- "Admin controls for user management"
-- "Compliance features for regulated industries"
-- "100GB storage for large teams"
-- "Dedicated support and account management"
+- "Unlimited voice recordings for lectures and meetings"
+- "10GB storage for extensive media collections"
+- "Usage analytics to optimize productivity"
+- "Priority support when you need help"
 
 ## Implementation Guidelines
 
